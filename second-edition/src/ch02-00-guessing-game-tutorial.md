# Juego de adivinanzas

¡Vamos a adentrarnos en *Rust* trabajando en un proyecto juntos! Este capítulo 
presenta algunos conceptos comunes en *Rust* mostrándonos cómo usarlos en un 
programa real. Aprenderemos sobre las sentencias `let` y `match`, sobre métodos,
funciones asociadas, uso de _crates_ externos, ¡y mucho más! Los siguientes
capítulos se dedican a explorar estas ideas más en detalle. Por el momento, 
en este capítulo se ponen en práctica las partes fundamentales.

Vamos a implementar un típico problema de programación para principiantes: Un
juego de adivinanzas. Funciona así: El programa generará un número aleatorio
entre 1 y 100 y luego le pedirá al jugador que trate de adivinarlo. Tras
introducir un número, indicará al jugador si su suposición fue muy alta o 
muy baja. Si el jugador adivina el número, el juego imprimirá un mensaje de
felicitación y se cerrará.

## Configurando un nuevo proyecto

Para configurar un proyecto nuevo, ve al directorio de *proyectos* que
creamos en el capítulo 1, y crea un nuevo proyecto usando Cargo, de esta manera:

```text
$ cargo new adivinanza --bin
$ cd adivinanza
```

El primer comando, `cargo new`, recibe el nombre del proyecto (`adivinanza`)
como primer argumento. La opción `--bin` indica que Cargo debe crear un
proyecto binario, similar al del capítulo 1. El segundo comando cambia el
directorio actual al de nuestro proyecto.

Demos un vistazo al archivo *Cargo.toml* que se ha creado:

<span class="filename">Filename: Cargo.toml</span>

```toml
[package]
name = "adivinanza"
version = "0.1.0"
authors = ["Tu Nombre <tu@ejemplo.com>"]

[dependencies]
```

Si la información del autor que Cargo leyó del entorno de nuestra máquina no es
correcta, modifica el archivo con los cambios necesarios y guárdalo de nuevo.

Como vimos en el capítulo 1, `cargo new` genera un programa “Hola Mundo!”.
Abre ahora el archivo *src/main.rs*:

<span class="filename">Filename: src/main.rs</span>

```rust
fn main() {
    println!("¡Hola, mundo!");
}
```

Ahora, vamos a compilar este programa y ejecutarlo en un solo paso usando el
comando `cargo run`:

```text
$ cargo run
<<<<<<< HEAD
   Compiling adivinanza v0.1.0 (file:///proyectos/adivinanza)
     Running `target/debug/adivinanza`
=======
   Compiling guessing_game v0.1.0 (file:///projects/guessing_game)
    Finished dev [unoptimized + debuginfo] target(s) in 1.50 secs
     Running `target/debug/guessing_game`
>>>>>>> 5a18535e
Hello, world!
```
El comando `run` es bastante práctico cuando necesitamos iterar rápidamente en un
proyecto como este juego, donde queremos probar velozmente cada iteración antes
de movernos a la siguiente.

Abre de nuevo el archivo *src/main.rs*. En este archivo es donde vas a escribir todo
el código.

## Procesando un intento de adivinanza

La primera parte del programa pedirá datos al usuario, procesará los datos, y se 
encargará de verificar que los datos tengan el formato esperado. Para comenzar, 
vamos a dejar que el jugador introduzca una suposición. Escribe el código que se
encuentra en Código 2-1 dentro de nuestro archivo *src/main*.

<span class="filename">Filename: src/main.rs</span>

```rust,ignore
use std::io;

fn main() {
    println!("¡Adivina el número!");

    println!("Por favor introduce tu suposición.");

    let mut suposicion = String::new();

    io::stdin().read_line(&mut suposicion)
        .expect("Error al leer la línea");

    println!("Tu suposición fue: {}", suposicion);
}
```

<<<<<<< HEAD
<span class="caption">Código 2-1: Código para obtener una suposición del usuario y mostrarla en pantalla</span>
=======
<span class="caption">Listing 2-1: Code to get a guess from the user and print
it out</span>
>>>>>>> 5a18535e

Este código contiene bastante información, así que vamos paso a paso. 
Para obtener la entrada del usuario y luego imprimir el resultado como salida, 
necesitamos importar la librería `io` (entrada/salida o *input/output* en inglés)
a nuestro código. La librería `io` forma parte de la librería estándar (conocida
como `std`):

```rust,ignore
use std::io;
```

Por defecto, *Rust* solo importa unos cuantos tipos en el contexto de cada programa 
([el *preludio*][prelude]<!-- ignore -->). Si queremos usar un tipo que no está en
el preludio, debemos importarlo explícitamente usando la sentencia `use`. Al
usar la librería `std::io`, le estamos dando al código nuevas posibilidades
para operar con entrada y salida de datos, incluyendo la funcionalidad de que 
el usuario introduzca información.

[prelude]: ../../std/prelude/index.html

Como vimos en el Capítulo 1, la función `main` es el punto de entrada de nuestro
programa:

```rust,ignore
fn main() {
```

La sintaxis `fn` declara una nueva función, los paréntesis `()` indican que esta
función no recibe parámetros, y `{` indica el comienzo del cuerpo de la función.

Como también vimos en el Capítulo 1, `println!` es una macro que imprime una
cadena de caracters (string) en la pantalla:

```rust,ignore
println!("¡Adivina el número!");

println!("Por favor escribe una suposición.");
```

<<<<<<< HEAD
Este código simplemente muestra un mensaje con el propósito de juego, y pide
datos al usuario.
=======
This code is printing a prompt stating what the game is and requesting input
from the user.
>>>>>>> 5a18535e

### Almacenando Valores en Variables

Lo siguiente será crear un lugar para almacenar la entrada del usuario:

```rust,ignore
let mut suposicion = String::new();
```

¡Ahora nuestro programa se vuelve más interesante! Varias cosas suceden en esta
breve línea de código. Fíjate que usamos la sentencia `let`, la cual nos permite
crear *variables*. Ahí va otro ejemplo:

```rust,ignore
let foo = bar;
```

Esta linea creará una variable nueva llamada `foo` y la vinculará al valor
`bar`. En *Rust*, las variables son inmutables por defecto. El siguiente ejemplo
nos muestra como usar `mut` antes del nombre de una variable para hacerla
mutable:

```rust
let foo = 5; // inmutable
let mut bar = 5; // mutable
```

> Nota: La sintaxis `//` indica el inicio de un comentario que termina al final
> de la línea. *Rust* ignora todo lo que encuentra dentro de un comentario.

Ahora sabemos que `let mut suposicion` creará una variable mutable llamada
`suposicion`. Al otro lado del signo igual (`=`) se encuentra el valor que vamos
a asignar a `suposicion`, el cual es el resultado de llamar a `String::new`, una
función que genera una nueva instancia de un `String`. [`String`][string]<!-- ignore -->
es un tipo de *String* de la librería estándar que puede contener texto de
tamaño variable en formato UTF-8.

[string]: ../../std/string/struct.String.html

La sintaxis `::` en `::new` indica que `new` es una *función asociada* al tipo
`String`. Una función asociada se implementa directamente en un tipo, `String`
en este caso, en vez de en una instancia particular de un `String`. Algunos
lenguajes llaman a este tipo de función *método estático*.

La función `new` crea un nuevo `String` vacío. Te encontrarás un montón de
funciones `new` en diferentes tipos, la razón es que `new` es el nombre que
suele darse a las funciones que crean un valor nuevo de algún tipo.

En resumen, la linea `let mut suposicion = String::new();` ha creado una
variable mutable que se encuentra vinculada a una instancia nueva y vacía de un
`String`. ¡Uff!

Recuerda que hemos importado la funcionalidad de entrada y salida de la
librería estandar con `use std::io;` en la primera linea de nuestro programa.
Ahora podemos llamar a la función asociada `stdin` de `io`:

```rust,ignore
io::stdin().read_line(&mut suposicion)
    .expect("Error al leer la línea");
```

Si no hubiéramos escrito la linea `use std::io` al comienzo del programa, aún
podríamos llamar a esta función escribiendo `std::io::stdin`. La función `stdin`
devuelve una instancia de [`std::io::Stdin`][iostdin]<!-- ignore -->, la cual
es un tipo que representa un identificador para la entrada estándar de nuestra
terminal.

[iostdin]: ../../std/io/struct.Stdin.html

La siguiente parte del código, `.read_line(&mut suposicion)`, llama al método
[`read_line`][read_line]<!-- ignore -->  del identificador para obtener la
entrada del usuario. También le estamos pasando un argumento a `read_line`:
`&mut suposicion`.

[read_line]: ../../std/io/struct.Stdin.html#method.read_line

El propósito de `read_line` es leer lo que el usuario escriba en la entrada 
estándar y ponerlo en un *string*, por lo tanto toma un *string* como argumento.
Este *string* debe ser mutable para que el método pueda cambiar su contenido y
agregar la entrada del usuario.

El símbolo `&` indica que este argumento es una *referencia*, lo cual nos
permite que distintas partes de nuestro código accedan a una parte de los datos 
sin que haga falta copiarla en memoria varias veces. Las referencias son un 
asunto complejo, una de las grandes ventajas de *Rust* radica en lo sencillo y
seguro que es usar referencias. No necesitas saber demasiado para terminar este
programa: el Capítulo 4 trata el tema de las referencias de forma minuciosa. 
Por ahora, todo lo que hay que saber es que las referencias son inmutables por
defecto, como las variables, y por tanto necesitamos escribir `&mut suposicion`
en vez de `&suposicion` para hacerla mutable.

Aun nos queda para terminar de entender esta línea. Siendo una sola línea, forma
parte de una única línea lógica de código. La segunda parte es este método:

```rust,ignore
.expect("Error al leer la línea");
```

A veces conviene llamar un método con la sintaxis `.foo()` en una línea nueva
para dividir líneas de texto muy largas. Aun así podríamos haber escrito:

```rust,ignore
io::stdin().read_line(&mut suposicion).expect("Error al leer la línea");
```

Sin embargo, una sola línea larga es difícil de leer, es mejor dividirla. Ahora
veamos en detalle que hace esta línea.

### Manejando errores potenciales con el tipo `Result`

Como mencionamos antes, `read_line` pone recibe los datos del usuario y los coloca
en el *string* que le pasamos, pero también devuelve un valor, en este caso, un
[`io::Result`][ioresult]<!-- ignore -->. *Rust* tiene una serie de tipos
llamados `Result` en su librería estándar: Un [`Result`][result]<!-- ignore -->
genérico y varias versiones específicas para los sub-módulos, como `io::Result`.

[ioresult]: ../../std/io/type.Result.html
[result]: ../../std/result/enum.Result.html

Los tipos `Result` son [*enumeraciones*][enums]<!-- ignore --> o *enums*. Una
enumeración es un tipo que puede tener un número fijo de valores, estos valores
reciben el nombre de *variantes* de la enumeración (o *enum’s variants* en
inglés). El capítulo 6 explica las enumeraciones con mas detalle.

[enums]: ch06-00-enums.html

Las variantes de `Result` son `Ok` y `Err`. `Ok` indica que la operación tuvo
éxito, y que dentro de la variante `Ok` se encuentra el valor generado. `Err`
indica que la operación falló y contiene información del cómo y por qué de este
error.

El propósito de estos tipos `Result` es codificar información para tratar erorres
Los valores de tipo `Resultado`, como cualquier otro tipo, tienen métodos
definidos. Una instacia de `io::Result` tiene un
[método `expect`][expect]<!-- ignore --> que podemos llamar. Si esta instancia
de `io::Result` es un valor de tipo `Err`, `expect` hará que nuestro programa
falle y muestre el mensaje que le pasamos como argumento. Si el método
`read_line` devuelve `Err`, casi con total seguridad será por un error proveniente
del sistema operativo. Si esta instancia de `io::Result` es un valor `Ok`,
`expect` tomará el valor que se encuentra dentro del `Ok` y lo devolverá para
que podamos usarlo. En este caso, este valor es el número de bytes que el
usuario introdujo en la entrada estándar.

[expect]: ../../std/result/enum.Result.html#method.expect

Nuestro programa compilará si no utilizamos `expect`, pero recibiremos una
advertencia:

```text
$ cargo build
<<<<<<< HEAD
   Compiling adivinanza v0.1.0 (file:///proyectos/adivinanza)
src/main.rs:10:5: 10:39 warning: unused result which must be used,
#[warn(unused_must_use)] on by default
src/main.rs:10     io::stdin().read_line(&mut suposicion);
                   ^~~~~~~~~~~~~~~~~~~~~~~~~~~~~~~~~~~~~~~
```

Rust nos advierte que no hemos utilizado el valor de tipo `Result` que obtuvimos
de `read_line`, indicando que el programa no ha manejado un posible error. La
forma correcta de eliminar este error es escribir código para tratar con él,
pero de momento sólo queremos que nuestro programa falle cuando haya un problema,
asi que podemos usar `expect`. Aprenderemos como recuperarnos de errores en el 
capítulo 9.
=======
   Compiling guessing_game v0.1.0 (file:///projects/guessing_game)
warning: unused `std::result::Result` which must be used
  --> src/main.rs:10:5
   |
10 |     io::stdin().read_line(&mut guess);
   |     ^^^^^^^^^^^^^^^^^^^^^^^^^^^^^^^^^^
   |
   = note: #[warn(unused_must_use)] on by default
```

Rust warns that we haven’t used the `Result` value returned from `read_line`,
indicating that the program hasn’t handled a possible error. The right way to
suppress the warning is to actually write error handling, but since we want to
crash this program when a problem occurs, we can use `expect`. You’ll learn
about recovering from errors in Chapter 9.
>>>>>>> 5a18535e

### Imprimiendo Valores con marcadores de posición `println!`

<<<<<<< HEAD
Quitando la llave del final, sólo hay una línea mas por aclarar en nuestro
código, que es la siguiente:
=======
Aside from the closing curly brackets, there’s only one more line to discuss in
the code added so far, which is the following:
>>>>>>> 5a18535e

```rust,ignore
println!("You guessed: {}", guess);
```

Esta línea imprime el string en el que hemos guardado los datos del usuario. El
grupo de `{}` es un marcador de posición que muestra un valor en un sitio determinado.
Se puede usar más de un valor con `{}`: el primer grupo de `{}` mostrara el primer
valor que aparezca después del string, el segundo grupo mostrará el segundo valor,
y así sucesivamente. Para imprimir varios valores en una llamada a `println!` se
haría de la siguiente manera:

```rust
let x = 5;
let y = 10;

println!("x = {} e y = {}", x, y);
```

El resultado de este código será `x = 5 e y = 10`.

### Probando la primera parte

Ahora vamos a probar la primera parte del juego de adivinanzas. Puedes ejecutarlo
usando `cargo run`.

<<<<<<< HEAD

```text
$ cargo run
   Compiling adivinanza v0.1.0 (file:///proyectos/adivinanza)
     Running `target/debug/adivinanza`
¡Adivina el número!
Por favor escribe una suposición.
=======
Let’s test the first part of the guessing game. You can run it using
`cargo run`:

```text
$ cargo run
   Compiling guessing_game v0.1.0 (file:///projects/guessing_game)
    Finished dev [unoptimized + debuginfo] target(s) in 2.53 secs
     Running `target/debug/guessing_game`
Guess the number!
Please input your guess.
>>>>>>> 5a18535e
6
Tu suposición fue:  6
```

En este momento, podemos dar la primera parte del juego por terminada: estamos
leyendo datos del usuario y mostrándolos por pantalla.

## Generando un Número Secreto

A continuación, hay que generar un número secreto que el usuario deberá tratar
de adivinar. El número secreto debería ser diferente en cada nuevo juego, de
otra manera no sería muy divertido jugar más de una vez. Vamos a usar un número
aleatorio entre 1 y 100 para que el juego no sea muy difícil. De momento, Rust
no incluye funcionalidad para generar números aleatorios en la libería estándar.
Sin embargo, el equipo de Rust provee un [crate `rand`][randcrate]

[randcrate]: https://crates.io/crates/rand

### Usar un Crate para conseguir nuevas Funcionalidades

Recuerda que un *crate* no es más que un paquete de código en Rust. El proyecto
que estamos creando es un *crate binario*, el cual es ejecutable. El crate
`rand` es un *crate librería*, que continene código a reutilizar en otros
programas

Cargo es especialmente útil a la hora de utilizar crates externos. Antes de
escribir código que utilice `rand`, hay que modificar el archivo *Cargo.toml*,
donde vamos a incluid el crate `rand` como dependencia. Abre este archivo y
añade la siguiente línea justo debajo de la sección `[dependencies]`, que
Cargo ya include por defecto:

<span class="filename">Filename: Cargo.toml</span>

```toml
[dependencies]

rand = "0.3.14"
```

En el archivo , todo lo que viene después de una cabecera de sección, forma parte
de dicha sección hasta que otra nueva comience. La sección `[dependencies]` se
usa para indicar a Cargo qué crates externos - y qué versión específica de éstos -
necesita tu proyecto. En este ejemplo, vamos a añadir el crate `rand` en su 
versión `0.3.14`. Cargo utiliza [Versionado Semántico][semver]<!-- ignore --> 
(que a veces se llama *SemVer*), un estándar para escribir números de versión.
El número `0.3.14` es una abreviatura de `^0.3.14`, que quiere decir "cualquier
versión con API pública compatible con la version 0.3.14".

[semver]: http://semver.org

Ahora, sin tocar el código, vamos a compilar el proyecto, tal y como muestra en el
Código 2-2:


```text
$ cargo build
    Updating registry `https://github.com/rust-lang/crates.io-index`
 Downloading rand v0.3.14
 Downloading libc v0.2.14
   Compiling libc v0.2.14
   Compiling rand v0.3.14
<<<<<<< HEAD
   Compiling adivinanza v0.1.0 (file:///proyectos/adivinanza)
=======
   Compiling guessing_game v0.1.0 (file:///projects/guessing_game)
    Finished dev [unoptimized + debuginfo] target(s) in 2.53 secs
>>>>>>> 5a18535e
```

<span class="caption">Código 2-2: El resultado de ejecutar `cargo build` tras
añadir el crate rand como dependencia</span>

En tu caso, pueden aparecer números de versión diferentes (pero de igual forma
serán compatible con el código, gracias a SemVer), y puede que el orden de las
líneas no sea exactamente el mismo.

Ahora que tenemos la dependencia externa, Cargo busca las últimas versiones
del *registro*, el cual es una copia del contenido de [Crates.io][cratesio]. 
Crates.io es el portal del ecosistema Rust en el que se añaden proyectos Rust
de software libre, para que otros desarrollares los reutilicen.

[cratesio]: https://crates.io

Tras actualizar el registro, Cargo comprueba la sección de `[dependencias]` y
descarga las que no estan aún en el proyecto. En este caso, aunque sólo hemos
puesto `rand` como dependencia, Cargo también descarga una copia de `libc`, ya
que `rand` necesita la librería `libc` para funcionar. Tras la descarga, Rust
compila las librerías y después compila el proyecto completo junto con las
dependencias disponibles.

Si ejecutas directamente `cargo build` de nuevo sin hacer ningún cambio, no 
aparecerá nada en la consola. Cargo sabe que ha descargado y compilado las 
dependencias, y que no has hecho cambios en el archivo *Cargo.toml*. Cargo
también sabe que no has tocado nada en tu código, por lo que no necesita
volver a compilarlo. Sin más por hacer, la ejecución simplemente acaba. Si por
ejemplo abres el archivo *src/main.rs* y realizar cualquier pequeño cambio, lo
guardas, y vuelves a compilar, verás una sola línea en la consola:

<<<<<<< HEAD

```text
$ cargo build
   Compiling adivinanza v0.1.0 (file:///proyectos/adivinanza)
```

Esta línea muestra que Cargo sólamente realiza una compilación tras tu ligero
cambio en el archivo *src/main.rs*. Las dependencias no han cambiado, así que
que Cargo puede reutilizar lo que ya ha descargado y compilado previamente.
Simplemente vuelve a compilar tus cambios en el código.

=======
If you immediately run `cargo build` again without making any changes, you won’t
get any output. Cargo knows it has already downloaded and compiled the
dependencies, and you haven’t changed anything about them in your *Cargo.toml*
file. Cargo also knows that you haven’t changed anything about your code, so it
doesn’t recompile that either. With nothing to do, it simply exits. If you open
up the *src/main.rs* file, make a trivial change, then save it and build again,
you’ll only see two lines of output:

```text
$ cargo build
   Compiling guessing_game v0.1.0 (file:///projects/guessing_game)
    Finished dev [unoptimized + debuginfo] target(s) in 2.53 secs
```

These lines show Cargo only updates the build with your tiny change to the
*src/main.rs* file. Your dependencies haven’t changed, so Cargo knows it can
reuse what it has already downloaded and compiled for those. It just rebuilds
your part of the code.
>>>>>>> 5a18535e

#### El archivo *Cargo.lock* asegura compilaciones reproducibles

Cargo tiene un mecanismo que permite asegurarte de que puedes crear de nuevo el
mismo artefacto, cada vez que tú o alguien más compila tu código: Cargo solo va
a utilizar las dependencias especificadas, a menos que indiques lo contrario.
Por ejemplo, ¿Qué pasa si sale una nueva versión de `rand` con número `v0.3.15`,
que continene un bug fix importante, pero que al mismo tiempo continene una
regresión que va a provocar errores en tu código?

La respuesta a este problema es el fichero *Cargo.lock*, que se crea al mismo
tiempo que utilizas `cargo build` por primera vez, y que se encuentra en el 
directorio *guessing_game*. Cuando compilas un proyecto por primera vez, Cargo
busca automáticamente la versión más indicada de las dependencias de tu proyecto,
y las guarda en el fichero *Cargo.lock*. En posteriores compilaciones, Cargo
buscará primero si existe este fichero *Cargo.lock*, y usará las versiones de
las dependencias que estén ahí escritas, en lugar de buscar de nuevo cuál es
la versión más adecuada. Esto nos permite hacer un build reproducible de 
manera automática. Dicho de otro modo, tu proyecto continuará con la versión
`0.3.14` de `rand` a menos que actualices a mano, gracias al fichero *Cargo.lock*.

#### Actualizar un Crate para obtener una versión nueva

Cuando *quieres* actualizar un crate, Cargo usa un comando diferente, `update`,
que hace lo siguiente:

1. Ignorar el fichero *Cargo.lock*, ya que va a buscar de nueva las últimas
versiones que encajas con nuestras especificaciones en *Cargo.toml*.
2. Si no hay problemas, Cargo escribe las nuevas versiones en el fichero
*Cargo.lock*.

Por defecto, Cargo sólo buscará versiones mayores a `0.3.0` y menores que `0.4.0`.
Si el crate de `rand` ha sacado dos nuevas versiones, `0.3.15` y `0.4.0`, cuando
hagas `cargo update` verás este mensaje en la consola:

```text
$ cargo update
    Updating registry `https://github.com/rust-lang/crates.io-index`
    Updating rand v0.3.14 -> v0.3.15
```

En este momento, verás que el fichero *Cargo.lock* también ha cambiado. Ahora
aparece la versión `0.3.15` del crate `rand` que estamos usando.

Si quieres usar la versión `0.4.0` de `rand`, o cualquier versión de la serie
`0.4.x`, tendrás que actualizar el fichero *Cargo.toml* y poner lo siguiente:

```toml
[dependencies]

rand = "0.4.0"
```

La siguiente vez que ejecutes `cargo build`, Cargo actalizará el registro de
crates disponibles, y eveluará de nuevo los requisitos para `rand` de acuerdo
a la versión nueva que hayas especificado.

Hay mucho más por descubrir sobre [Cargo][doccargo]<!-- ignore --> y [su
ecosistema][doccratesio]<!-- ignore --> que veremos en más profundidad
llegado el Capítulo 14. De momento, con lo que sabes hasta ahora es más que
suficiente. Reutilizar librerías es muy facil con Cargo, lo que permite a los
Rusteros usar diferentes paquetes para sus proyectos.

[doccargo]: http://doc.crates.io
[doccratesio]: http://doc.crates.io/crates-io.html

### Generating a Random Number

Let’s start *using* `rand`. The next step is to update *src/main.rs*, as shown
in Listing 2-3:

<span class="filename">Filename: src/main.rs</span>

```rust,ignore
extern crate rand;

use std::io;
use rand::Rng;

fn main() {
    println!("Guess the number!");

    let secret_number = rand::thread_rng().gen_range(1, 101);

    println!("The secret number is: {}", secret_number);

    println!("Please input your guess.");

    let mut guess = String::new();

    io::stdin().read_line(&mut guess)
        .expect("Failed to read line");

    println!("You guessed: {}", guess);
}
```

<span class="caption">Listing 2-3: Code changes needed in order to generate a
random number</span>

We’re adding a `extern crate rand;` line to the top that lets Rust know we’ll be
using that external dependency. This also does the equivalent of calling `use
rand`, so now we can call anything in the `rand` crate by prefixing it with
`rand::`.

Next, we’re adding another `use` line: `use rand::Rng`. `Rng` is a trait that
defines methods that random number generators implement, and this trait must be
in scope for us to use those methods. Chapter 10 will cover traits in detail.

Also, we’re adding two more lines in the middle. The `rand::thread_rng` function
will give us the particular random number generator that we’re going to use:
one that is local to the current thread of execution and seeded by the
operating system. Next, we call the `gen_range` method on the random number
generator. This method is defined by the `Rng` trait that we brought into
scope with the `use rand::Rng` statement. The `gen_range` method takes two
numbers as arguments and generates a random number between them. It’s inclusive
on the lower bound but exclusive on the upper bound, so we need to specify `1`
and `101` to request a number between 1 and 100.

Knowing which traits to use and which functions and methods to call from a
crate isn’t something that you’ll just *know*. Instructions for using a crate
are in each crate’s documentation. Another neat feature of Cargo is that you
can run the `cargo doc --open` command that will build documentation provided
by all of your dependencies locally and open it in your browser. If you’re
interested in other functionality in the `rand` crate, for example, run `cargo
doc --open` and click `rand` in the sidebar on the left.

The second line that we added to the code prints the secret number. This is
useful while we’re developing the program to be able to test it, but we’ll
delete it from the final version. It’s not much of a game if the program prints
the answer as soon as it starts!

Try running the program a few times:

```text
$ cargo run
   Compiling guessing_game v0.1.0 (file:///projects/guessing_game)
    Finished dev [unoptimized + debuginfo] target(s) in 2.53 secs
     Running `target/debug/guessing_game`
Guess the number!
The secret number is: 7
Please input your guess.
4
You guessed: 4
$ cargo run
     Running `target/debug/guessing_game`
Guess the number!
The secret number is: 83
Please input your guess.
5
You guessed: 5
```

You should get different random numbers, and they should all be numbers between
1 and 100. Great job!

## Comparing the Guess to the Secret Number

Now that we have user input and a random number, we can compare them. That
step is shown in Listing 2-4:

<span class="filename">Filename: src/main.rs</span>

```rust,ignore
extern crate rand;

use std::io;
use std::cmp::Ordering;
use rand::Rng;

fn main() {
    println!("Guess the number!");

    let secret_number = rand::thread_rng().gen_range(1, 101);

    println!("The secret number is: {}", secret_number);

    println!("Please input your guess.");

    let mut guess = String::new();

    io::stdin().read_line(&mut guess)
        .expect("Failed to read line");

    println!("You guessed: {}", guess);

    match guess.cmp(&secret_number) {
        Ordering::Less => println!("Too small!"),
        Ordering::Greater => println!("Too big!"),
        Ordering::Equal => println!("You win!"),
    }
}
```

<span class="caption">Listing 2-4: Handling the possible return values of
comparing two numbers</span>

The first new bit here is another `use`, bringing a type called
`std::cmp::Ordering` into scope from the standard library. `Ordering` is
another enum, like `Result`, but the variants for `Ordering` are `Less`,
`Greater`, and `Equal`. These are the three outcomes that are possible when you
compare two values.

Then we add five new lines at the bottom that use the `Ordering` type:

```rust,ignore
match guess.cmp(&secret_number) {
    Ordering::Less => println!("Too small!"),
    Ordering::Greater => println!("Too big!"),
    Ordering::Equal => println!("You win!"),
}
```

The `cmp` method compares two values and can be called on anything that can be
compared. It takes a reference to whatever you want to compare with: here it’s
comparing the `guess` to the `secret_number`. `cmp` returns a variant of the
`Ordering` enum we brought into scope with the `use` statement. We use a
[`match`][match]<!-- ignore --> expression to decide what to do next based on
which variant of `Ordering` was returned from the call to `cmp` with the values
in `guess` and `secret_number`.

[match]: ch06-02-match.html

A `match` expression is made up of *arms*. An arm consists of a *pattern* and
the code that should be run if the value given to the beginning of the `match`
expression fits that arm’s pattern. Rust takes the value given to `match` and
looks through each arm’s pattern in turn. The `match` construct and patterns
are powerful features in Rust that let you express a variety of situations your
code might encounter and helps ensure that you handle them all. These features
will be covered in detail in Chapter 6 and Chapter 18, respectively.

Let’s walk through an example of what would happen with the `match` expression
used here. Say that the user has guessed 50, and the randomly generated secret
number this time is 38. When the code compares 50 to 38, the `cmp` method will
return `Ordering::Greater`, because 50 is greater than 38. `Ordering::Greater`
is the value that the `match` expression gets. It looks at the first arm’s
pattern, `Ordering::Less`, but the value `Ordering::Greater` does not match
`Ordering::Less`, so it ignores the code in that arm and moves to the next arm.
The next arm’s pattern, `Ordering::Greater`, *does* match
`Ordering::Greater`! The associated code in that arm will execute and print
`Too big!` to the screen. The `match` expression ends because it has no need to
look at the last arm in this particular scenario.

However, the code in Listing 2-4 won’t compile yet. Let’s try it:

```text
$ cargo build
   Compiling guessing_game v0.1.0 (file:///projects/guessing_game)
error[E0308]: mismatched types
  --> src/main.rs:23:21
   |
23 |     match guess.cmp(&secret_number) {
   |                     ^^^^^^^^^^^^^^ expected struct `std::string::String`, found integral variable
   |
   = note: expected type `&std::string::String`
   = note:    found type `&{integer}`

error: aborting due to previous error
Could not compile `guessing_game`.
```

The core of the error states that there are *mismatched types*. Rust has a
strong, static type system. However, it also has type inference. When we wrote
`let guess = String::new()`, Rust was able to infer that `guess` should be a
`String` and didn’t make us write the type. The `secret_number`, on the other
hand, is a number type. A few number types can have a value between 1 and 100:
`i32`, a 32-bit number; `u32`, an unsigned 32-bit number; `i64`, a 64-bit
number; as well as others. Rust defaults to an `i32`, which is the type of
`secret_number` unless we add type information elsewhere that would cause Rust
to infer a different numerical type. The reason for the error is that Rust will
not compare a string and a number type.

Ultimately, we want to convert the `String` the program reads as input into a
real number type so we can compare it to the guess numerically. We can do
that by adding the following two lines to the `main` function body:

<span class="filename">Filename: src/main.rs</span>

```rust,ignore
extern crate rand;

use std::io;
use std::cmp::Ordering;
use rand::Rng;

fn main() {
    println!("Guess the number!");

    let secret_number = rand::thread_rng().gen_range(1, 101);

    println!("The secret number is: {}", secret_number);

    println!("Please input your guess.");

    let mut guess = String::new();

    io::stdin().read_line(&mut guess)
        .expect("Failed to read line");

    let guess: u32 = guess.trim().parse()
        .expect("Please type a number!");

    println!("You guessed: {}", guess);

    match guess.cmp(&secret_number) {
        Ordering::Less => println!("Too small!"),
        Ordering::Greater => println!("Too big!"),
        Ordering::Equal => println!("You win!"),
    }
}
```

The two new lines are:

```rust,ignore
let guess: u32 = guess.trim().parse()
    .expect("Please type a number!");
```

We create a variable named `guess`. But wait, doesn’t the program
already have a variable named `guess`? It does, but Rust allows us to
*shadow* the previous value of `guess` with a new one. This feature is often
used in similar situations in which you want to convert a value from one type
to another type. Shadowing lets us reuse the `guess` variable name rather than
forcing us to create two unique variables, like `guess_str` and `guess` for
example. (Chapter 3 covers shadowing in more detail.)

We bind `guess` to the expression `guess.trim().parse()`. The `guess` in the
expression refers to the original `guess` that was a `String` with the input in
it. The `trim` method on a `String` instance will eliminate any whitespace at
the beginning and end. `u32` can only contain numerical characters, but the
user must press the <span class="keystroke">enter</span> key to satisfy
`read_line`. When the user presses <span class="keystroke">enter</span>, a
newline character is added to the string. For example, if the user types <span
class="keystroke">5</span> and presses <span class="keystroke"> enter</span>,
`guess` looks like this: `5\n`. The `\n` represents “newline,” the
<span class="keystroke">enter</span>key. The `trim` method eliminates `\n`,
resulting in just `5`.

The [`parse` method on strings][parse]<!-- ignore --> parses a string into some
kind of number. Because this method can parse a variety of number types, we
need to tell Rust the exact number type we want by using `let guess: u32`. The
colon (`:`) after `guess` tells Rust we’ll annotate the variable’s type. Rust
has a few built-in number types; the `u32` seen here is an unsigned, 32-bit
integer. It’s a good default choice for a small positive number. You’ll learn
about other number types in Chapter 3. Additionally, the `u32` annotation in
this example program and the comparison with `secret_number` means that Rust
will infer that `secret_number` should be a `u32` as well. So now the
comparison will be between two values of the same type!

[parse]: ../../std/primitive.str.html#method.parse

The call to `parse` could easily cause an error. If, for example, the string
contained `A👍%`, there would be no way to convert that to a number. Because it
might fail, the `parse` method returns a `Result` type, much like the
`read_line` method does as discussed earlier in “Handling Potential Failure
with the Result Type”. We’ll treat this `Result` the same way by
using the `expect` method again. If `parse` returns an `Err` `Result` variant
because it couldn’t create a number from the string, the `expect` call will
crash the game and print the message we give it. If `parse` can successfully
convert the string to a number, it will return the `Ok` variant of `Result`,
and `expect` will return the number that we want from the `Ok` value.

Let’s run the program now!

```text
$ cargo run
   Compiling guessing_game v0.1.0 (file:///projects/guessing_game)
    Finished dev [unoptimized + debuginfo] target(s) in 0.43 secs
     Running `target/guessing_game`
Guess the number!
The secret number is: 58
Please input your guess.
  76
You guessed: 76
Too big!
```

Nice! Even though spaces were added before the guess, the program still figured
out that the user guessed 76. Run the program a few times to verify the
different behavior with different kinds of input: guess the number correctly,
guess a number that is too high, and guess a number that is too low.

We have most of the game working now, but the user can make only one guess.
Let’s change that by adding a loop!

## Allowing Multiple Guesses with Looping

The `loop` keyword gives us an infinite loop. Add that now to give users more
chances at guessing the number:

<span class="filename">Filename: src/main.rs</span>

```rust,ignore
extern crate rand;

use std::io;
use std::cmp::Ordering;
use rand::Rng;

fn main() {
    println!("Guess the number!");

    let secret_number = rand::thread_rng().gen_range(1, 101);

    println!("The secret number is: {}", secret_number);

    loop {
        println!("Please input your guess.");

        let mut guess = String::new();

        io::stdin().read_line(&mut guess)
            .expect("Failed to read line");

        let guess: u32 = guess.trim().parse()
            .expect("Please type a number!");

        println!("You guessed: {}", guess);

        match guess.cmp(&secret_number) {
            Ordering::Less => println!("Too small!"),
            Ordering::Greater => println!("Too big!"),
            Ordering::Equal => println!("You win!"),
        }
    }
}
```

As you can see, we’ve moved everything into a loop from the guess input prompt
onward. Be sure to indent those lines another four spaces each, and run the
program again. Notice that there is a new problem because the program is doing
exactly what we told it to do: ask for another guess forever! It doesn’t seem
like the user can quit!

The user could always halt the program by using the keyboard shortcut
<span class="keystroke">ctrl-c</span>. But there’s another way to escape this
insatiable monster that we mentioned in the `parse` discussion in “Comparing the
Guess to the Secret Number”: if the user enters a non-number answer, the program
will crash. The user can take advantage of that in order to quit, as shown here:

```text
$ cargo run
   Compiling guessing_game v0.1.0 (file:///projects/guessing_game)
     Running `target/guessing_game`
Guess the number!
The secret number is: 59
Please input your guess.
45
You guessed: 45
Too small!
Please input your guess.
60
You guessed: 60
Too big!
Please input your guess.
59
You guessed: 59
You win!
Please input your guess.
quit
thread 'main' panicked at 'Please type a number!: ParseIntError { kind: InvalidDigit }', src/libcore/result.rs:785
note: Run with `RUST_BACKTRACE=1` for a backtrace.
error: Process didn't exit successfully: `target/debug/guess` (exit code: 101)
```

Typing `quit` actually quits the game, but so will any other non-number input.
However, this is suboptimal to say the least. We want the game to automatically
stop when the correct number is guessed.

### Quitting After a Correct Guess

Let’s program the game to quit when the user wins by adding a `break`:

<span class="filename">Filename: src/main.rs</span>

```rust,ignore
extern crate rand;

use std::io;
use std::cmp::Ordering;
use rand::Rng;

fn main() {
    println!("Guess the number!");

    let secret_number = rand::thread_rng().gen_range(1, 101);

    println!("The secret number is: {}", secret_number);

    loop {
        println!("Please input your guess.");

        let mut guess = String::new();

        io::stdin().read_line(&mut guess)
            .expect("Failed to read line");

        let guess: u32 = guess.trim().parse()
            .expect("Please type a number!");

        println!("You guessed: {}", guess);

        match guess.cmp(&secret_number) {
            Ordering::Less => println!("Too small!"),
            Ordering::Greater => println!("Too big!"),
            Ordering::Equal => {
                println!("You win!");
                break;
            }
        }
    }
}
```

By adding the `break` line after `You win!`, the program will exit the loop
when the user guesses the secret number correctly. Exiting the loop also means
exiting the program, because the loop is the last part of `main`.

### Handling Invalid Input

To further refine the game’s behavior, rather than crashing the program when
the user inputs a non-number, let’s make the game ignore a non-number so the
user can continue guessing. We can do that by altering the line where `guess` is
converted from a `String` to a `u32`:

```rust,ignore
let guess: u32 = match guess.trim().parse() {
    Ok(num) => num,
    Err(_) => continue,
};
```

Switching from an `expect` call to a `match` expression is how you generally
move from crash on error to actually handling the error. Remember that `parse`
returns a `Result` type, and `Result` is an enum that has the variants `Ok` or
`Err`. We’re using a `match` expression here, like we did with the `Ordering`
result of the `cmp` method.

If `parse` is able to successfully turn the string into a number, it will return
an `Ok` value that contains the resulting number. That `Ok` value will match the
first arm’s pattern, and the `match` expression will just return the `num` value
that `parse` produced and put inside the `Ok` value. That number will end up
right where we want it in the new `guess` variable we’re creating.

If `parse` is *not* able to turn the string into a number, it will return an
`Err` value that contains more information about the error. The `Err` value
does not match the `Ok(num)` pattern in the first `match` arm, but it does match
the `Err(_)` pattern in the second arm. The `_` is a catchall value; in this
example, we’re saying we want to match all `Err` values, no matter what
information they have inside them. So the program will execute the second arm’s
code, `continue`, which means to go to the next iteration of the `loop` and ask
for another guess. So effectively, the program ignores all errors that `parse`
might encounter!

Now everything in the program should work as expected. Let’s try it by running
`cargo run`:

```text
$ cargo run
   Compiling guessing_game v0.1.0 (file:///projects/guessing_game)
     Running `target/guessing_game`
Guess the number!
The secret number is: 61
Please input your guess.
10
You guessed: 10
Too small!
Please input your guess.
99
You guessed: 99
Too big!
Please input your guess.
foo
Please input your guess.
61
You guessed: 61
You win!
```

Awesome! With one tiny final tweak, we will finish the guessing game: recall
that the program is still printing out the secret number. That worked well for
testing, but it ruins the game. Let’s delete the `println!` that outputs the
secret number. Listing 2-5 shows the final code:

<span class="filename">Filename: src/main.rs</span>

```rust,ignore
extern crate rand;

use std::io;
use std::cmp::Ordering;
use rand::Rng;

fn main() {
    println!("Guess the number!");

    let secret_number = rand::thread_rng().gen_range(1, 101);

    loop {
        println!("Please input your guess.");

        let mut guess = String::new();

        io::stdin().read_line(&mut guess)
            .expect("Failed to read line");

        let guess: u32 = match guess.trim().parse() {
            Ok(num) => num,
            Err(_) => continue,
        };

        println!("You guessed: {}", guess);

        match guess.cmp(&secret_number) {
            Ordering::Less => println!("Too small!"),
            Ordering::Greater => println!("Too big!"),
            Ordering::Equal => {
                println!("You win!");
                break;
            }
        }
    }
}
```

<span class="caption">Listing 2-5: Complete code of the guessing game</span>

## Summary

At this point, you’ve successfully built the guessing game! Congratulations!

This project was a hands-on way to introduce you to many new Rust concepts:
`let`, `match`, methods, associated functions, using external crates, and more.
In the next few chapters, you’ll learn about these concepts in more detail.
Chapter 3 covers concepts that most programming languages have, such as
variables, data types, and functions, and shows how to use them in Rust.
Chapter 4 explores ownership, which is a Rust feature that is most different
from other languages. Chapter 5 discusses structs and method syntax, and
Chapter 6 endeavors to explain enums.<|MERGE_RESOLUTION|>--- conflicted
+++ resolved
@@ -1,16 +1,16 @@
 # Juego de adivinanzas
 
-¡Vamos a adentrarnos en *Rust* trabajando en un proyecto juntos! Este capítulo 
-presenta algunos conceptos comunes en *Rust* mostrándonos cómo usarlos en un 
+¡Vamos a adentrarnos en *Rust* trabajando en un proyecto juntos! Este capítulo
+presenta algunos conceptos comunes en *Rust* mostrándonos cómo usarlos en un
 programa real. Aprenderemos sobre las sentencias `let` y `match`, sobre métodos,
 funciones asociadas, uso de _crates_ externos, ¡y mucho más! Los siguientes
-capítulos se dedican a explorar estas ideas más en detalle. Por el momento, 
+capítulos se dedican a explorar estas ideas más en detalle. Por el momento,
 en este capítulo se ponen en práctica las partes fundamentales.
 
 Vamos a implementar un típico problema de programación para principiantes: Un
 juego de adivinanzas. Funciona así: El programa generará un número aleatorio
 entre 1 y 100 y luego le pedirá al jugador que trate de adivinarlo. Tras
-introducir un número, indicará al jugador si su suposición fue muy alta o 
+introducir un número, indicará al jugador si su suposición fue muy alta o
 muy baja. Si el jugador adivina el número, el juego imprimirá un mensaje de
 felicitación y se cerrará.
 
@@ -61,14 +61,9 @@
 
 ```text
 $ cargo run
-<<<<<<< HEAD
    Compiling adivinanza v0.1.0 (file:///proyectos/adivinanza)
+    Finished dev [unoptimized + debuginfo] target(s) in 1.50 secs
      Running `target/debug/adivinanza`
-=======
-   Compiling guessing_game v0.1.0 (file:///projects/guessing_game)
-    Finished dev [unoptimized + debuginfo] target(s) in 1.50 secs
-     Running `target/debug/guessing_game`
->>>>>>> 5a18535e
 Hello, world!
 ```
 El comando `run` es bastante práctico cuando necesitamos iterar rápidamente en un
@@ -80,8 +75,8 @@
 
 ## Procesando un intento de adivinanza
 
-La primera parte del programa pedirá datos al usuario, procesará los datos, y se 
-encargará de verificar que los datos tengan el formato esperado. Para comenzar, 
+La primera parte del programa pedirá datos al usuario, procesará los datos, y se
+encargará de verificar que los datos tengan el formato esperado. Para comenzar,
 vamos a dejar que el jugador introduzca una suposición. Escribe el código que se
 encuentra en Código 2-1 dentro de nuestro archivo *src/main*.
 
@@ -104,15 +99,10 @@
 }
 ```
 
-<<<<<<< HEAD
 <span class="caption">Código 2-1: Código para obtener una suposición del usuario y mostrarla en pantalla</span>
-=======
-<span class="caption">Listing 2-1: Code to get a guess from the user and print
-it out</span>
->>>>>>> 5a18535e
-
-Este código contiene bastante información, así que vamos paso a paso. 
-Para obtener la entrada del usuario y luego imprimir el resultado como salida, 
+
+Este código contiene bastante información, así que vamos paso a paso.
+Para obtener la entrada del usuario y luego imprimir el resultado como salida,
 necesitamos importar la librería `io` (entrada/salida o *input/output* en inglés)
 a nuestro código. La librería `io` forma parte de la librería estándar (conocida
 como `std`):
@@ -121,11 +111,11 @@
 use std::io;
 ```
 
-Por defecto, *Rust* solo importa unos cuantos tipos en el contexto de cada programa 
+Por defecto, *Rust* solo importa unos cuantos tipos en el contexto de cada programa
 ([el *preludio*][prelude]<!-- ignore -->). Si queremos usar un tipo que no está en
 el preludio, debemos importarlo explícitamente usando la sentencia `use`. Al
 usar la librería `std::io`, le estamos dando al código nuevas posibilidades
-para operar con entrada y salida de datos, incluyendo la funcionalidad de que 
+para operar con entrada y salida de datos, incluyendo la funcionalidad de que
 el usuario introduzca información.
 
 [prelude]: ../../std/prelude/index.html
@@ -149,13 +139,8 @@
 println!("Por favor escribe una suposición.");
 ```
 
-<<<<<<< HEAD
-Este código simplemente muestra un mensaje con el propósito de juego, y pide
+Este código muestra un mensaje con el propósito de juego, y pide
 datos al usuario.
-=======
-This code is printing a prompt stating what the game is and requesting input
-from the user.
->>>>>>> 5a18535e
 
 ### Almacenando Valores en Variables
 
@@ -232,17 +217,17 @@
 
 [read_line]: ../../std/io/struct.Stdin.html#method.read_line
 
-El propósito de `read_line` es leer lo que el usuario escriba en la entrada 
+El propósito de `read_line` es leer lo que el usuario escriba en la entrada
 estándar y ponerlo en un *string*, por lo tanto toma un *string* como argumento.
 Este *string* debe ser mutable para que el método pueda cambiar su contenido y
 agregar la entrada del usuario.
 
 El símbolo `&` indica que este argumento es una *referencia*, lo cual nos
-permite que distintas partes de nuestro código accedan a una parte de los datos 
-sin que haga falta copiarla en memoria varias veces. Las referencias son un 
+permite que distintas partes de nuestro código accedan a una parte de los datos
+sin que haga falta copiarla en memoria varias veces. Las referencias son un
 asunto complejo, una de las grandes ventajas de *Rust* radica en lo sencillo y
 seguro que es usar referencias. No necesitas saber demasiado para terminar este
-programa: el Capítulo 4 trata el tema de las referencias de forma minuciosa. 
+programa: el Capítulo 4 trata el tema de las referencias de forma minuciosa.
 Por ahora, todo lo que hay que saber es que las referencias son inmutables por
 defecto, como las variables, y por tanto necesitamos escribir `&mut suposicion`
 en vez de `&suposicion` para hacerla mutable.
@@ -264,7 +249,7 @@
 Sin embargo, una sola línea larga es difícil de leer, es mejor dividirla. Ahora
 veamos en detalle que hace esta línea.
 
-### Manejando errores potenciales con el tipo `Result`
+### Manejando posibles errores con el tipo `Result`
 
 Como mencionamos antes, `read_line` pone recibe los datos del usuario y los coloca
 en el *string* que le pasamos, pero también devuelve un valor, en este caso, un
@@ -306,47 +291,27 @@
 
 ```text
 $ cargo build
-<<<<<<< HEAD
    Compiling adivinanza v0.1.0 (file:///proyectos/adivinanza)
-src/main.rs:10:5: 10:39 warning: unused result which must be used,
-#[warn(unused_must_use)] on by default
-src/main.rs:10     io::stdin().read_line(&mut suposicion);
-                   ^~~~~~~~~~~~~~~~~~~~~~~~~~~~~~~~~~~~~~~
+warning: unused `std::result::Result` which must be used
+  --> src/main.rs:10:5
+   |
+10 |     io::stdin().read_line(&mut suposicion);
+   |     ^^^^^^^^^^^^^^^^^^^^^^^^^^^^^^^^^^
+   |
+   = note: #[warn(unused_must_use)] on by default
 ```
 
 Rust nos advierte que no hemos utilizado el valor de tipo `Result` que obtuvimos
 de `read_line`, indicando que el programa no ha manejado un posible error. La
 forma correcta de eliminar este error es escribir código para tratar con él,
-pero de momento sólo queremos que nuestro programa falle cuando haya un problema,
-asi que podemos usar `expect`. Aprenderemos como recuperarnos de errores en el 
+pero de momento queremos que nuestro programa falle cuando haya un problema,
+asi que podemos usar `expect`. Aprenderemos como recuperarnos de errores en el
 capítulo 9.
-=======
-   Compiling guessing_game v0.1.0 (file:///projects/guessing_game)
-warning: unused `std::result::Result` which must be used
-  --> src/main.rs:10:5
-   |
-10 |     io::stdin().read_line(&mut guess);
-   |     ^^^^^^^^^^^^^^^^^^^^^^^^^^^^^^^^^^
-   |
-   = note: #[warn(unused_must_use)] on by default
-```
-
-Rust warns that we haven’t used the `Result` value returned from `read_line`,
-indicating that the program hasn’t handled a possible error. The right way to
-suppress the warning is to actually write error handling, but since we want to
-crash this program when a problem occurs, we can use `expect`. You’ll learn
-about recovering from errors in Chapter 9.
->>>>>>> 5a18535e
 
 ### Imprimiendo Valores con marcadores de posición `println!`
 
-<<<<<<< HEAD
 Quitando la llave del final, sólo hay una línea mas por aclarar en nuestro
 código, que es la siguiente:
-=======
-Aside from the closing curly brackets, there’s only one more line to discuss in
-the code added so far, which is the following:
->>>>>>> 5a18535e
 
 ```rust,ignore
 println!("You guessed: {}", guess);
@@ -373,26 +338,13 @@
 Ahora vamos a probar la primera parte del juego de adivinanzas. Puedes ejecutarlo
 usando `cargo run`.
 
-<<<<<<< HEAD
-
 ```text
 $ cargo run
    Compiling adivinanza v0.1.0 (file:///proyectos/adivinanza)
+    Finished dev [unoptimized + debuginfo] target(s) in 2.53 secs
      Running `target/debug/adivinanza`
 ¡Adivina el número!
 Por favor escribe una suposición.
-=======
-Let’s test the first part of the guessing game. You can run it using
-`cargo run`:
-
-```text
-$ cargo run
-   Compiling guessing_game v0.1.0 (file:///projects/guessing_game)
-    Finished dev [unoptimized + debuginfo] target(s) in 2.53 secs
-     Running `target/debug/guessing_game`
-Guess the number!
-Please input your guess.
->>>>>>> 5a18535e
 6
 Tu suposición fue:  6
 ```
@@ -435,8 +387,8 @@
 En el archivo , todo lo que viene después de una cabecera de sección, forma parte
 de dicha sección hasta que otra nueva comience. La sección `[dependencies]` se
 usa para indicar a Cargo qué crates externos - y qué versión específica de éstos -
-necesita tu proyecto. En este ejemplo, vamos a añadir el crate `rand` en su 
-versión `0.3.14`. Cargo utiliza [Versionado Semántico][semver]<!-- ignore --> 
+necesita tu proyecto. En este ejemplo, vamos a añadir el crate `rand` en su
+versión `0.3.14`. Cargo utiliza [Versionado Semántico][semver]<!-- ignore -->
 (que a veces se llama *SemVer*), un estándar para escribir números de versión.
 El número `0.3.14` es una abreviatura de `^0.3.14`, que quiere decir "cualquier
 versión con API pública compatible con la version 0.3.14".
@@ -454,12 +406,8 @@
  Downloading libc v0.2.14
    Compiling libc v0.2.14
    Compiling rand v0.3.14
-<<<<<<< HEAD
    Compiling adivinanza v0.1.0 (file:///proyectos/adivinanza)
-=======
-   Compiling guessing_game v0.1.0 (file:///projects/guessing_game)
     Finished dev [unoptimized + debuginfo] target(s) in 2.53 secs
->>>>>>> 5a18535e
 ```
 
 <span class="caption">Código 2-2: El resultado de ejecutar `cargo build` tras
@@ -470,7 +418,7 @@
 líneas no sea exactamente el mismo.
 
 Ahora que tenemos la dependencia externa, Cargo busca las últimas versiones
-del *registro*, el cual es una copia del contenido de [Crates.io][cratesio]. 
+del *registro*, el cual es una copia del contenido de [Crates.io][cratesio].
 Crates.io es el portal del ecosistema Rust en el que se añaden proyectos Rust
 de software libre, para que otros desarrollares los reutilicen.
 
@@ -483,46 +431,26 @@
 compila las librerías y después compila el proyecto completo junto con las
 dependencias disponibles.
 
-Si ejecutas directamente `cargo build` de nuevo sin hacer ningún cambio, no 
-aparecerá nada en la consola. Cargo sabe que ha descargado y compilado las 
+Si ejecutas directamente `cargo build` de nuevo sin hacer ningún cambio, no
+aparecerá nada en la consola. Cargo sabe que ha descargado y compilado las
 dependencias, y que no has hecho cambios en el archivo *Cargo.toml*. Cargo
 también sabe que no has tocado nada en tu código, por lo que no necesita
 volver a compilarlo. Sin más por hacer, la ejecución simplemente acaba. Si por
 ejemplo abres el archivo *src/main.rs* y realizar cualquier pequeño cambio, lo
-guardas, y vuelves a compilar, verás una sola línea en la consola:
-
-<<<<<<< HEAD
+guardas, y vuelves a compilar, verás solo dos líneas en la consola:
+
 
 ```text
 $ cargo build
    Compiling adivinanza v0.1.0 (file:///proyectos/adivinanza)
-```
-
-Esta línea muestra que Cargo sólamente realiza una compilación tras tu ligero
+    Finished dev [unoptimized + debuginfo] target(s) in 2.53 secs
+```
+
+Estas líneas muestra que Cargo sólamente realiza una compilación tras tu ligero
 cambio en el archivo *src/main.rs*. Las dependencias no han cambiado, así que
 que Cargo puede reutilizar lo que ya ha descargado y compilado previamente.
 Simplemente vuelve a compilar tus cambios en el código.
 
-=======
-If you immediately run `cargo build` again without making any changes, you won’t
-get any output. Cargo knows it has already downloaded and compiled the
-dependencies, and you haven’t changed anything about them in your *Cargo.toml*
-file. Cargo also knows that you haven’t changed anything about your code, so it
-doesn’t recompile that either. With nothing to do, it simply exits. If you open
-up the *src/main.rs* file, make a trivial change, then save it and build again,
-you’ll only see two lines of output:
-
-```text
-$ cargo build
-   Compiling guessing_game v0.1.0 (file:///projects/guessing_game)
-    Finished dev [unoptimized + debuginfo] target(s) in 2.53 secs
-```
-
-These lines show Cargo only updates the build with your tiny change to the
-*src/main.rs* file. Your dependencies haven’t changed, so Cargo knows it can
-reuse what it has already downloaded and compiled for those. It just rebuilds
-your part of the code.
->>>>>>> 5a18535e
 
 #### El archivo *Cargo.lock* asegura compilaciones reproducibles
 
@@ -534,13 +462,13 @@
 regresión que va a provocar errores en tu código?
 
 La respuesta a este problema es el fichero *Cargo.lock*, que se crea al mismo
-tiempo que utilizas `cargo build` por primera vez, y que se encuentra en el 
+tiempo que utilizas `cargo build` por primera vez, y que se encuentra en el
 directorio *guessing_game*. Cuando compilas un proyecto por primera vez, Cargo
 busca automáticamente la versión más indicada de las dependencias de tu proyecto,
 y las guarda en el fichero *Cargo.lock*. En posteriores compilaciones, Cargo
 buscará primero si existe este fichero *Cargo.lock*, y usará las versiones de
 las dependencias que estén ahí escritas, en lugar de buscar de nuevo cuál es
-la versión más adecuada. Esto nos permite hacer un build reproducible de 
+la versión más adecuada. Esto nos permite hacer un build reproducible de
 manera automática. Dicho de otro modo, tu proyecto continuará con la versión
 `0.3.14` de `rand` a menos que actualices a mano, gracias al fichero *Cargo.lock*.
 
@@ -660,7 +588,6 @@
 ```text
 $ cargo run
    Compiling guessing_game v0.1.0 (file:///projects/guessing_game)
-    Finished dev [unoptimized + debuginfo] target(s) in 2.53 secs
      Running `target/debug/guessing_game`
 Guess the number!
 The secret number is: 7
