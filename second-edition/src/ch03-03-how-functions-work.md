## Cómo Trabajan Las Funciones

Las funciones son generalizadas en el código Rust. Ya ha visto una de las funciones más 
importantes en el lenguaje: la función `main`, que es el punto de entrada 
de muchos programas. También has visto la palabra clave `fn`, que te permite declarar 
nuevas funciones.

El código de Rust usa *snake case* como el estilo convencional para los nombres de función y
variables. En snake case, todas las letras son minúsculas y se subrayan palabras separadas.
Aquí hay un programa que contiene una definición de la función como ejemplo:

<span class="filename">Filename: src/main.rs</span>

```rust
fn main() {
    println!("Hello, world!");

    another_function();
}

fn another_function() {
    println!("Another function.");
}
```

<<<<<<< HEAD
Las definiciones de funciones en Rust comienzan con "fn" y tienen un paréntesis
después del nombre de la función. Las llaves le dicen al compilador dónde comienza
y termina el cuerpo de la función.
=======
Function definitions in Rust start with `fn` and have a set of parentheses
after the function name. The curly brackets tell the compiler where the
function body begins and ends.
>>>>>>> 5a18535e

Podemos llamar a cualquier función que hayamos definido introduciendo su nombre seguido de 
un paréntesis. Dado que en el programa se define la función `another_function`, se puede
llamar desde dentro de la función `main`. Ten en cuenta que hemos definido la función `another_function`
*después* de la función `main` en el código fuente; podríamos haberla definido antes 
también. A Rust no le importa dónde definas tus funciones, sólo que estén 
definidas en alguna parte.

Empecemos un nuevo proyecto binario llamado *funciones* para explorar
más a fondo las funciones. Coloca el ejemplo de la función `another_function` en *src/main. rs* y ejecútalo.
Deberías ver la siguiente salida:

```text
$ cargo run
   Compiling functions v0.1.0 (file:///projects/functions)
    Finished dev [unoptimized + debuginfo] target(s) in 0.28 secs
     Running `target/debug/functions`
Hello, world!
Another function.
```

Las líneas se ejecutan en el orden en que aparecen en la función "main".
Primero, en el "¡Hola, mundo!" el mensaje se imprime y, luego se llama a `another_function` 
y se imprime su mensaje.

### Parámetros de Función

<<<<<<< HEAD
Las funciones también se pueden definir para tener *parámetros*, que son variables especiales
que forman parte de la firma de una función. Cuando una función tiene parámetros, podemos 
proporcionarle valores concretos para esos parámetros. Técnicamente, los valores concretos
se llaman *argumentos*, pero en la conversación casual la gente tiende a utilizar 
las palabras "parámetro" y "argumento" indistintamente para las variables 
en la definición de una función o los valores concretos transferidos cuando se llama a una
función.
=======
Functions can also be defined to have *parameters*, which are special variables
that are part of a function’s signature. When a function has parameters, we can
provide it with concrete values for those parameters. Technically, the concrete
values are called *arguments*, but in casual conversation people tend to use
the words “parameter” and “argument” interchangeably for either the variables
in a function’s definition or the concrete values passed in when you call a
function.
>>>>>>> 5a18535e

La siguiente versión reescrita de `another_function` muestra cómo se ven los 
parámetros en Rust:

<span class="filename">Filename: src/main.rs</span>

```rust
fn main() {
    another_function(5);
}

fn another_function(x: i32) {
    println!("The value of x is: {}", x);
}
```

Intenta ejecutar este programa; deberías obtener la siguiente salida:

```text
$ cargo run
   Compiling functions v0.1.0 (file:///projects/functions)
    Finished dev [unoptimized + debuginfo] target(s) in 1.21 secs
     Running `target/debug/functions`
The value of x is: 5
```

<<<<<<< HEAD
La declaración de `another_function` tiene un parámetro llamado "x". El tipo de 
`x` se especifica como `i32`. Cuando `5` se pasa a `another_function`, el macro
`println!` pone `5` donde el par de llaves estaban en la cadena 
de formato.
=======
The declaration of `another_function` has one parameter named `x`. The type of
`x` is specified as `i32`. When `5` is passed to `another_function`, the
`println!` macro puts `5` where the pair of curly brackets were in the format
string.
>>>>>>> 5a18535e

En las firmas de función, *debes* declarar el tipo de cada parámetro. Esta es 
una decisión deliberada en el diseño de Rust: requerir anotaciones de tipo en función
de las definiciones significa que el compilador casi nunca necesita que las uses en 
otra parte del código para averiguar lo que quieres decir.

Cuando desees que una función tenga varios parámetros, separa las declaraciones de parámetros
con comas, de este modo:

<span class="filename">Filename: src/main.rs</span>

```rust
fn main() {
    another_function(5, 6);
}

fn another_function(x: i32, y: i32) {
    println!("The value of x is: {}", x);
    println!("The value of y is: {}", y);
}
```

<<<<<<< HEAD
Este ejemplo crea una función con dos parámetros, ambos del tipo `i32`. 
A continuación, la función imprime los valores de ambos parámetros. Ten en cuenta 
que los parámetros de función no tienen que ser del mismo tipo, simplemente están
en este ejemplo.

Intentemos ejecutar este código. Reemplaza el programa que se encuentra actualmente en el archivo *src/main. rs*
de tu proyecto *function* con el ejemplo anterior, y ejecútalo utilizando
=======
This example creates a function with two parameters, both of which are `i32`
types. The function then prints out the values in both of its parameters. Note
that function parameters don’t all need to be the same type, they just happen
to be in this example.

Let’s try running this code. Replace the program currently in your *functions*
project’s *src/main.rs* file with the preceding example, and run it using
>>>>>>> 5a18535e
`cargo run`:

```text
$ cargo run
   Compiling functions v0.1.0 (file:///projects/functions)
    Finished dev [unoptimized + debuginfo] target(s) in 0.31 secs
     Running `target/debug/functions`
The value of x is: 5
The value of y is: 6
```

Debido a que llamamos a la función con `5` como el valor para `x` y `6` se pasa 
como el valor para `y`, las dos cadenas se imprimen con estos valores.

### Cuerpos de las Funciones

Los cuerpos de las funciones están formados por una serie de enunciados que terminan opcionalmente en una
expresión. Hasta ahora, sólo hemos cubierto funciones sin una expresión final,
pero hemos visto las expresiones como partes de las declaraciones. Debido a que Rust es un 
lenguaje basado en expresiones, esta es una distinción importante a entender.
Otros lenguajes no tienen las mismas distinciones, así que veamos qué son las
declaraciones y expresiones y cómo sus diferencias afectan a los cuerpos de funciones.


### Declaraciones y expresiones

<<<<<<< HEAD
En realidad ya hemos usado declaraciones y expresiones. Las *declaraciones* son 
instrucciones que realizan alguna acción y no devuelven un valor. Las *expresiones* 
se evalúan a un valor resultante. Veamos algunos ejemplos.

Crear una variable y asignarle un valor con la palabra clave `let` es una declaración.
En el Listado 3-3, `let y = 6;` es una declaración:
=======
Creating a variable and assigning a value to it with the `let` keyword is a
statement. In Listing 3-1, `let y = 6;` is a statement:
>>>>>>> 5a18535e

<span class="filename">Filename: src/main.rs</span>

```rust
fn main() {
    let y = 6;
}
```

<span class="caption">Listing 3-1: A `main` function declaration containing one statement.</span>

Las definiciones de función son también declaraciones; todo el ejemplo anterior es una
expresión en sí misma.

<<<<<<< HEAD
Las declaraciones no devuelven valores. Por lo tanto, no puedes asignar una declaración `let` 
a otra variable, como intenta hacer el siguiente código:
=======
Statements do not return values. Therefore, you can’t assign a `let` statement
to another variable, as the following code tries to do; you’ll get an error:
>>>>>>> 5a18535e

<span class="filename">Filename: src/main.rs</span>

```rust,ignore
fn main() {
    let x = (let y = 6);
}
```

<<<<<<< HEAD
Cuando ejecutes este programa, obtendrás un error como éste:
=======
When you run this program, the error you’ll get looks like this:
>>>>>>> 5a18535e

```text
$ cargo run
   Compiling functions v0.1.0 (file:///projects/functions)
error: expected expression, found statement (`let`)
 --> src/main.rs:2:14
  |
2 |     let x = (let y = 6);
  |              ^^^
  |
  = note: variable declaration using `let` is a statement
```

La declaración `let y = 6` no devuelve un valor, por lo que no hay nada 
a lo que obligar a `x`. Esto es diferente que en otros lenguajes, como C y Ruby,
donde la asignación devuelve el valor de la asignación. En esos lenguajes,
puedes escribir `x = y = 6` y tener tanto `x` como `y` tienen el valor `6`; ese no 
es el caso en Rust.

<<<<<<< HEAD
Las expresiones evalúan a algo y componen la mayor parte del resto del código que 
escribirás en Rust. Considera una simple operación matemática, como `5 + 6`, que 
es una expresión que evalúa al valor `11`. Las expresiones pueden ser parte de 
las declaraciones: en el Listado 3-3 que tenía la expresión `let y = 6; `, `6` es una 
expresión que evalúa al valor `6`. Llamar a una función es una 
expresión. Llamar a una macro es una expresión. El bloque que utilizamos para crear 
nuevos ámbitos, `{}`, es una expresión, por ejemplo:
=======
Expressions evaluate to something and make up most of the rest of the code that
you’ll write in Rust. Consider a simple math operation, such as `5 + 6`, which
is an expression that evaluates to the value `11`. Expressions can be part of
statements: in Listing 3-1 that had the statement `let y = 6;`, `6` is an
expression that evaluates to the value `6`. Calling a function is an
expression. Calling a macro is an expression. The block that we use to create
new scopes, `{}`, is an expression, for example:
>>>>>>> 5a18535e

<span class="filename">Filename: src/main.rs</span>

```rust
fn main() {
    let x = 5;

    let y = {
        let x = 3;
        x + 1
    };

    println!("The value of y is: {}", y);
}
```

Esta expresión:

```rust,ignore
{
    let x = 3;
    x + 1
}
```

<<<<<<< HEAD
es un bloque que, en este caso, evalúa a `4`. Ese valor se vincula a "y"
como parte de la declaración `let`. Observa la línea sin punto y coma al final,
a diferencia de la mayoría de las líneas que has visto hasta ahora. Las expresiones no incluyen
punto y coma final. Si agregas un punto y coma al final de una expresión, la conviertes en 
una sentencia, que no devuelve un valor. Ten esto en cuenta al 
explorar la función de retorno de valores y expresiones a continuación.
=======
is a block that, in this case, evaluates to `4`. That value gets bound to `y`
as part of the `let` statement. Note the `x + 1` line without a semicolon at
the end, unlike most of the lines you’ve seen so far. Expressions do not
include ending semicolons. If you add a semicolon to the end of an expression,
you turn it into a statement, which will then not return a value. Keep this in
mind as you explore function return values and expressions next.
>>>>>>> 5a18535e

### Funciones con Valores de Retorno

<<<<<<< HEAD
Las funciones pueden devolver valores al código que los llama. No nombramos valores
de retorno, pero declaramos su tipo después de una flecha (`->`). En Rust, el valor de 
retorno de la función es sinónimo del valor de la expresión final en 
el bloque del cuerpo de una función. Aquí hay un ejemplo de una función que 
devuelve un valor:
=======
Functions can return values to the code that calls them. We don’t name return
values, but we do declare their type after an arrow (`->`). In Rust, the return
value of the function is synonymous with the value of the final expression in
the block of the body of a function. You can return early from a function by
using the `return` keyword and specifying a value, but most functions return
the last expression implicitly. Here’s an example of a function that returns a
value:
>>>>>>> 5a18535e

<span class="filename">Filename: src/main.rs</span>

```rust
fn five() -> i32 {
    5
}

fn main() {
    let x = five();

    println!("The value of x is: {}", x);
}
```

No hay llamadas de función, macros, o incluso expresiones `let` en la función `five`
sólo el número `5` por sí mismo. Esa es una función perfectamente válida en 
Rust. Ten en cuenta que el tipo de retorno de la función también se especifica como `-> i32`. Intenta
ejecutar este código; la salida debería verse así:

```text
$ cargo run
   Compiling functions v0.1.0 (file:///projects/functions)
    Finished dev [unoptimized + debuginfo] target(s) in 0.30 secs
     Running `target/debug/functions`
The value of x is: 5
```

El `5` en `five` es el valor de retorno de la función, por lo que el tipo de retorno
es `i32`. Examinemos esto con más detalle. Hay dos bits importantes:
primero, la línea `let x = five();` muestra que estamos usando el valor de retorno de 
una función para inicializar una variable. Debido a que la función `five` devuelve un `5`, 
esa línea es la misma que la siguiente:

```rust
let x = 5;
```

En segundo lugar, la función `five` no tiene parámetros y define el tipo de 
valor de retorno, pero el cuerpo de la función es un `5` solitario, sin punto y coma 
porque es una expresión cuyo valor queremos devolver. Veamos otro
ejemplo:

<span class="filename">Filename: src/main.rs</span>

```rust
fn main() {
    let x = plus_one(5);

    println!("The value of x is: {}", x);
}

fn plus_one(x: i32) -> i32 {
    x + 1
}
```

<<<<<<< HEAD
Al ejecutar este código se imprimirá `The value of x is: 6`. ¿Qué sucede si colocamos un 
punto y coma al final de la línea que contiene `x + 1`, cambiándolo de una 
expresión a una declaración?
=======
Running this code will print `The value of x is: 6`. What happens if we place a
semicolon at the end of the line containing `x + 1`, changing it from an
expression to a statement? We’ll get an error:
>>>>>>> 5a18535e

<span class="filename">Filename: src/main.rs</span>

```rust,ignore
fn main() {
    let x = plus_one(5);

    println!("The value of x is: {}", x);
}

fn plus_one(x: i32) -> i32 {
    x + 1;
}
```

Al ejecutar este código se produce un error, como este:

```text
error[E0308]: mismatched types
 --> src/main.rs:7:28
  |
7 |   fn plus_one(x: i32) -> i32 {
  |  ____________________________^
8 | |     x + 1;
  | |          - help: consider removing this semicolon
9 | | }
  | |_^ expected i32, found ()
  |
  = note: expected type `i32`
             found type `()`
```

El mensaje de error principal,"mismatched types", revela el problema principal con este 
código. La definición de la función `plus_one` dice que devolverá un 
`i32`, pero las declaraciones no evalúan a un valor, que se expresa por `()`,
la tupla vacía. Por lo tanto, no se devuelve nada que contradiga la definición 
de la función y provoque un error. En esta salida, Rust proporciona un mensaje para 
posiblemente ayudar a rectificar este problema: sugiere eliminar el punto y coma,
lo que solucionaría el error.<|MERGE_RESOLUTION|>--- conflicted
+++ resolved
@@ -1,8 +1,8 @@
 ## Cómo Trabajan Las Funciones
 
-Las funciones son generalizadas en el código Rust. Ya ha visto una de las funciones más 
-importantes en el lenguaje: la función `main`, que es el punto de entrada 
-de muchos programas. También has visto la palabra clave `fn`, que te permite declarar 
+Las funciones son generalizadas en el código Rust. Ya ha visto una de las funciones más
+importantes en el lenguaje: la función `main`, que es el punto de entrada
+de muchos programas. También has visto la palabra clave `fn`, que te permite declarar
 nuevas funciones.
 
 El código de Rust usa *snake case* como el estilo convencional para los nombres de función y
@@ -23,21 +23,15 @@
 }
 ```
 
-<<<<<<< HEAD
 Las definiciones de funciones en Rust comienzan con "fn" y tienen un paréntesis
 después del nombre de la función. Las llaves le dicen al compilador dónde comienza
 y termina el cuerpo de la función.
-=======
-Function definitions in Rust start with `fn` and have a set of parentheses
-after the function name. The curly brackets tell the compiler where the
-function body begins and ends.
->>>>>>> 5a18535e
-
-Podemos llamar a cualquier función que hayamos definido introduciendo su nombre seguido de 
+
+Podemos llamar a cualquier función que hayamos definido introduciendo su nombre seguido de
 un paréntesis. Dado que en el programa se define la función `another_function`, se puede
 llamar desde dentro de la función `main`. Ten en cuenta que hemos definido la función `another_function`
-*después* de la función `main` en el código fuente; podríamos haberla definido antes 
-también. A Rust no le importa dónde definas tus funciones, sólo que estén 
+*después* de la función `main` en el código fuente; podríamos haberla definido antes
+también. A Rust no le importa dónde definas tus funciones, sólo que estén
 definidas en alguna parte.
 
 Empecemos un nuevo proyecto binario llamado *funciones* para explorar
@@ -54,30 +48,20 @@
 ```
 
 Las líneas se ejecutan en el orden en que aparecen en la función "main".
-Primero, en el "¡Hola, mundo!" el mensaje se imprime y, luego se llama a `another_function` 
+Primero, en el "¡Hola, mundo!" el mensaje se imprime y, luego se llama a `another_function`
 y se imprime su mensaje.
 
 ### Parámetros de Función
 
-<<<<<<< HEAD
 Las funciones también se pueden definir para tener *parámetros*, que son variables especiales
-que forman parte de la firma de una función. Cuando una función tiene parámetros, podemos 
+que forman parte de la firma de una función. Cuando una función tiene parámetros, podemos
 proporcionarle valores concretos para esos parámetros. Técnicamente, los valores concretos
-se llaman *argumentos*, pero en la conversación casual la gente tiende a utilizar 
-las palabras "parámetro" y "argumento" indistintamente para las variables 
+se llaman *argumentos*, pero en la conversación casual la gente tiende a utilizar
+las palabras "parámetro" y "argumento" indistintamente para las variables
 en la definición de una función o los valores concretos transferidos cuando se llama a una
 función.
-=======
-Functions can also be defined to have *parameters*, which are special variables
-that are part of a function’s signature. When a function has parameters, we can
-provide it with concrete values for those parameters. Technically, the concrete
-values are called *arguments*, but in casual conversation people tend to use
-the words “parameter” and “argument” interchangeably for either the variables
-in a function’s definition or the concrete values passed in when you call a
-function.
->>>>>>> 5a18535e
-
-La siguiente versión reescrita de `another_function` muestra cómo se ven los 
+
+La siguiente versión reescrita de `another_function` muestra cómo se ven los
 parámetros en Rust:
 
 <span class="filename">Filename: src/main.rs</span>
@@ -102,21 +86,14 @@
 The value of x is: 5
 ```
 
-<<<<<<< HEAD
-La declaración de `another_function` tiene un parámetro llamado "x". El tipo de 
+La declaración de `another_function` tiene un parámetro llamado "x". El tipo de
 `x` se especifica como `i32`. Cuando `5` se pasa a `another_function`, el macro
-`println!` pone `5` donde el par de llaves estaban en la cadena 
+`println!` pone `5` donde el par de llaves estaban en la cadena
 de formato.
-=======
-The declaration of `another_function` has one parameter named `x`. The type of
-`x` is specified as `i32`. When `5` is passed to `another_function`, the
-`println!` macro puts `5` where the pair of curly brackets were in the format
-string.
->>>>>>> 5a18535e
-
-En las firmas de función, *debes* declarar el tipo de cada parámetro. Esta es 
+
+En las firmas de función, *debes* declarar el tipo de cada parámetro. Esta es
 una decisión deliberada en el diseño de Rust: requerir anotaciones de tipo en función
-de las definiciones significa que el compilador casi nunca necesita que las uses en 
+de las definiciones significa que el compilador casi nunca necesita que las uses en
 otra parte del código para averiguar lo que quieres decir.
 
 Cuando desees que una función tenga varios parámetros, separa las declaraciones de parámetros
@@ -135,24 +112,14 @@
 }
 ```
 
-<<<<<<< HEAD
-Este ejemplo crea una función con dos parámetros, ambos del tipo `i32`. 
-A continuación, la función imprime los valores de ambos parámetros. Ten en cuenta 
+Este ejemplo crea una función con dos parámetros, ambos del tipo `i32`.
+A continuación, la función imprime los valores de ambos parámetros. Ten en cuenta
 que los parámetros de función no tienen que ser del mismo tipo, simplemente están
 en este ejemplo.
 
-Intentemos ejecutar este código. Reemplaza el programa que se encuentra actualmente en el archivo *src/main. rs*
-de tu proyecto *function* con el ejemplo anterior, y ejecútalo utilizando
-=======
-This example creates a function with two parameters, both of which are `i32`
-types. The function then prints out the values in both of its parameters. Note
-that function parameters don’t all need to be the same type, they just happen
-to be in this example.
-
-Let’s try running this code. Replace the program currently in your *functions*
-project’s *src/main.rs* file with the preceding example, and run it using
->>>>>>> 5a18535e
-`cargo run`:
+Intentemos ejecutar este código. Reemplaza el programa que se encuentra actualmente
+en el archivo *src/main. rs* de tu proyecto *function* con el ejemplo anterior, y
+ejecútalo utilizando `cargo run`:
 
 ```text
 $ cargo run
@@ -163,14 +130,14 @@
 The value of y is: 6
 ```
 
-Debido a que llamamos a la función con `5` como el valor para `x` y `6` se pasa 
+Debido a que llamamos a la función con `5` como el valor para `x` y `6` se pasa
 como el valor para `y`, las dos cadenas se imprimen con estos valores.
 
 ### Cuerpos de las Funciones
 
 Los cuerpos de las funciones están formados por una serie de enunciados que terminan opcionalmente en una
 expresión. Hasta ahora, sólo hemos cubierto funciones sin una expresión final,
-pero hemos visto las expresiones como partes de las declaraciones. Debido a que Rust es un 
+pero hemos visto las expresiones como partes de las declaraciones. Debido a que Rust es un
 lenguaje basado en expresiones, esta es una distinción importante a entender.
 Otros lenguajes no tienen las mismas distinciones, así que veamos qué son las
 declaraciones y expresiones y cómo sus diferencias afectan a los cuerpos de funciones.
@@ -178,17 +145,12 @@
 
 ### Declaraciones y expresiones
 
-<<<<<<< HEAD
-En realidad ya hemos usado declaraciones y expresiones. Las *declaraciones* son 
-instrucciones que realizan alguna acción y no devuelven un valor. Las *expresiones* 
+En realidad ya hemos usado declaraciones y expresiones. Las *declaraciones* son
+instrucciones que realizan alguna acción y no devuelven un valor. Las *expresiones*
 se evalúan a un valor resultante. Veamos algunos ejemplos.
 
 Crear una variable y asignarle un valor con la palabra clave `let` es una declaración.
-En el Listado 3-3, `let y = 6;` es una declaración:
-=======
-Creating a variable and assigning a value to it with the `let` keyword is a
-statement. In Listing 3-1, `let y = 6;` is a statement:
->>>>>>> 5a18535e
+En el Listado 3-1, `let y = 6;` es una declaración:
 
 <span class="filename">Filename: src/main.rs</span>
 
@@ -203,13 +165,8 @@
 Las definiciones de función son también declaraciones; todo el ejemplo anterior es una
 expresión en sí misma.
 
-<<<<<<< HEAD
-Las declaraciones no devuelven valores. Por lo tanto, no puedes asignar una declaración `let` 
-a otra variable, como intenta hacer el siguiente código:
-=======
-Statements do not return values. Therefore, you can’t assign a `let` statement
-to another variable, as the following code tries to do; you’ll get an error:
->>>>>>> 5a18535e
+Las declaraciones no devuelven valores. Por lo tanto, no puedes asignar una declaración `let`
+a otra variable, como intenta hacer el siguiente código, o recibiras un error:
 
 <span class="filename">Filename: src/main.rs</span>
 
@@ -219,11 +176,7 @@
 }
 ```
 
-<<<<<<< HEAD
 Cuando ejecutes este programa, obtendrás un error como éste:
-=======
-When you run this program, the error you’ll get looks like this:
->>>>>>> 5a18535e
 
 ```text
 $ cargo run
@@ -237,29 +190,19 @@
   = note: variable declaration using `let` is a statement
 ```
 
-La declaración `let y = 6` no devuelve un valor, por lo que no hay nada 
+La declaración `let y = 6` no devuelve un valor, por lo que no hay nada
 a lo que obligar a `x`. Esto es diferente que en otros lenguajes, como C y Ruby,
 donde la asignación devuelve el valor de la asignación. En esos lenguajes,
-puedes escribir `x = y = 6` y tener tanto `x` como `y` tienen el valor `6`; ese no 
+puedes escribir `x = y = 6` y tener tanto `x` como `y` tienen el valor `6`; ese no
 es el caso en Rust.
 
-<<<<<<< HEAD
-Las expresiones evalúan a algo y componen la mayor parte del resto del código que 
-escribirás en Rust. Considera una simple operación matemática, como `5 + 6`, que 
-es una expresión que evalúa al valor `11`. Las expresiones pueden ser parte de 
-las declaraciones: en el Listado 3-3 que tenía la expresión `let y = 6; `, `6` es una 
-expresión que evalúa al valor `6`. Llamar a una función es una 
-expresión. Llamar a una macro es una expresión. El bloque que utilizamos para crear 
+Las expresiones evalúan a algo y componen la mayor parte del resto del código que
+escribirás en Rust. Considera una simple operación matemática, como `5 + 6`, que
+es una expresión que evalúa al valor `11`. Las expresiones pueden ser parte de
+las declaraciones: en el Listado 3-1 que tenía la expresión `let y = 6; `, `6` es una
+expresión que evalúa al valor `6`. Llamar a una función es una
+expresión. Llamar a una macro es una expresión. El bloque que utilizamos para crear
 nuevos ámbitos, `{}`, es una expresión, por ejemplo:
-=======
-Expressions evaluate to something and make up most of the rest of the code that
-you’ll write in Rust. Consider a simple math operation, such as `5 + 6`, which
-is an expression that evaluates to the value `11`. Expressions can be part of
-statements: in Listing 3-1 that had the statement `let y = 6;`, `6` is an
-expression that evaluates to the value `6`. Calling a function is an
-expression. Calling a macro is an expression. The block that we use to create
-new scopes, `{}`, is an expression, for example:
->>>>>>> 5a18535e
 
 <span class="filename">Filename: src/main.rs</span>
 
@@ -285,39 +228,22 @@
 }
 ```
 
-<<<<<<< HEAD
 es un bloque que, en este caso, evalúa a `4`. Ese valor se vincula a "y"
-como parte de la declaración `let`. Observa la línea sin punto y coma al final,
+como parte de la declaración `let`. Observa la línea `x + 1` sin punto y coma al final,
 a diferencia de la mayoría de las líneas que has visto hasta ahora. Las expresiones no incluyen
-punto y coma final. Si agregas un punto y coma al final de una expresión, la conviertes en 
-una sentencia, que no devuelve un valor. Ten esto en cuenta al 
+punto y coma final. Si agregas un punto y coma al final de una expresión, la conviertes en
+una sentencia, que no devuelve un valor. Ten esto en cuenta al
 explorar la función de retorno de valores y expresiones a continuación.
-=======
-is a block that, in this case, evaluates to `4`. That value gets bound to `y`
-as part of the `let` statement. Note the `x + 1` line without a semicolon at
-the end, unlike most of the lines you’ve seen so far. Expressions do not
-include ending semicolons. If you add a semicolon to the end of an expression,
-you turn it into a statement, which will then not return a value. Keep this in
-mind as you explore function return values and expressions next.
->>>>>>> 5a18535e
 
 ### Funciones con Valores de Retorno
 
-<<<<<<< HEAD
 Las funciones pueden devolver valores al código que los llama. No nombramos valores
-de retorno, pero declaramos su tipo después de una flecha (`->`). En Rust, el valor de 
-retorno de la función es sinónimo del valor de la expresión final en 
-el bloque del cuerpo de una función. Aquí hay un ejemplo de una función que 
+de retorno, pero declaramos su tipo después de una flecha (`->`). En Rust, el valor de
+retorno de la función es sinónimo del valor de la expresión final en
+el bloque del cuerpo de una función. You can return early from a function by
+using the `return` keyword and specifying a value, but most functions return
+the last expression implicitly. Aquí hay un ejemplo de una función que
 devuelve un valor:
-=======
-Functions can return values to the code that calls them. We don’t name return
-values, but we do declare their type after an arrow (`->`). In Rust, the return
-value of the function is synonymous with the value of the final expression in
-the block of the body of a function. You can return early from a function by
-using the `return` keyword and specifying a value, but most functions return
-the last expression implicitly. Here’s an example of a function that returns a
-value:
->>>>>>> 5a18535e
 
 <span class="filename">Filename: src/main.rs</span>
 
@@ -334,7 +260,7 @@
 ```
 
 No hay llamadas de función, macros, o incluso expresiones `let` en la función `five`
-sólo el número `5` por sí mismo. Esa es una función perfectamente válida en 
+sólo el número `5` por sí mismo. Esa es una función perfectamente válida en
 Rust. Ten en cuenta que el tipo de retorno de la función también se especifica como `-> i32`. Intenta
 ejecutar este código; la salida debería verse así:
 
@@ -348,16 +274,16 @@
 
 El `5` en `five` es el valor de retorno de la función, por lo que el tipo de retorno
 es `i32`. Examinemos esto con más detalle. Hay dos bits importantes:
-primero, la línea `let x = five();` muestra que estamos usando el valor de retorno de 
-una función para inicializar una variable. Debido a que la función `five` devuelve un `5`, 
+primero, la línea `let x = five();` muestra que estamos usando el valor de retorno de
+una función para inicializar una variable. Debido a que la función `five` devuelve un `5`,
 esa línea es la misma que la siguiente:
 
 ```rust
 let x = 5;
 ```
 
-En segundo lugar, la función `five` no tiene parámetros y define el tipo de 
-valor de retorno, pero el cuerpo de la función es un `5` solitario, sin punto y coma 
+En segundo lugar, la función `five` no tiene parámetros y define el tipo de
+valor de retorno, pero el cuerpo de la función es un `5` solitario, sin punto y coma
 porque es una expresión cuyo valor queremos devolver. Veamos otro
 ejemplo:
 
@@ -375,15 +301,9 @@
 }
 ```
 
-<<<<<<< HEAD
-Al ejecutar este código se imprimirá `The value of x is: 6`. ¿Qué sucede si colocamos un 
-punto y coma al final de la línea que contiene `x + 1`, cambiándolo de una 
-expresión a una declaración?
-=======
-Running this code will print `The value of x is: 6`. What happens if we place a
-semicolon at the end of the line containing `x + 1`, changing it from an
-expression to a statement? We’ll get an error:
->>>>>>> 5a18535e
+Al ejecutar este código se imprimirá `The value of x is: 6`. ¿Qué sucede si colocamos un
+punto y coma al final de la línea que contiene `x + 1`, cambiándolo de una
+expresión a una declaración? We’ll get an error:
 
 <span class="filename">Filename: src/main.rs</span>
 
@@ -416,10 +336,10 @@
              found type `()`
 ```
 
-El mensaje de error principal,"mismatched types", revela el problema principal con este 
-código. La definición de la función `plus_one` dice que devolverá un 
+El mensaje de error principal,"mismatched types", revela el problema principal con este
+código. La definición de la función `plus_one` dice que devolverá un
 `i32`, pero las declaraciones no evalúan a un valor, que se expresa por `()`,
-la tupla vacía. Por lo tanto, no se devuelve nada que contradiga la definición 
-de la función y provoque un error. En esta salida, Rust proporciona un mensaje para 
+la tupla vacía. Por lo tanto, no se devuelve nada que contradiga la definición
+de la función y provoque un error. En esta salida, Rust proporciona un mensaje para
 posiblemente ayudar a rectificar este problema: sugiere eliminar el punto y coma,
 lo que solucionaría el error.